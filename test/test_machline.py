import os
import json
import shutil
import subprocess as sp


class MachLineError(Exception):
    pass


def run_machline(input_file, remove_input=False):
    # Runs MachLine and delivers the output; cleans up output files
    
    # Create results directory
    if not os.path.exists("test/results"):
        os.mkdir("test/results")

    # Run MachLine
    result = sp.run(["./machline.exe", input_file], capture_output=True, text=True)

    # Remove input
    if remove_input:
        os.remove(input_file)

    # Read in report
    if os.path.exists("test/results/report.txt"):
        with open("test/results/report.txt", 'r') as report_handle:
            report = report_handle.readlines()

        # Check if MachLine thinks it was successful
        success = "MachLine exited successfully." in result.stdout

    else:

        # If no report file was generated, MachLine was not successful
        success = False

    # Clean up results directory
    shutil.rmtree("test/results")

    if not success:
        print(result.stdout)
        print(result.stderr)
        raise MachLineError

    else:
        C_p_max = float(report[3].split()[-1])
        C_p_min = float(report[4].split()[-1])
        Cx = float(report[5].split()[-1])
        Cy = float(report[6].split()[-1])
        Cz = float(report[7].split()[-1])
        return C_p_max, C_p_min, Cx, Cy, Cz


def test_half_wing_source_free_asym_flow():
    # Tests the half wing case with the source-free formulation returns the consistent result

    C_p_max, C_p_min, Cx, Cy, Cz = run_machline("test/half_wing_input.json")

    print(C_p_max)
    print(C_p_min)
    print(Cx)
    print(Cy)
    print(Cz)

<<<<<<< HEAD
    assert(abs(C_p_max - 0.7492030911596091) < 1e-12)
    assert(abs(C_p_min - -1.2776850807885154) < 1e-12)
    assert(abs(Cx - -0.3931613227598567) < 1e-12)
    assert(abs(Cy - -0.046892179323921944) < 1e-12)
    assert(abs(Cz - 20.621791481326575) < 1e-12)
=======
    assert(abs(C_p_max - 0.7492031475263023) < 1e-7)
    assert(abs(C_p_min - -1.277682957991789) < 1e-7)
    assert(abs(Cx - -0.3931615473932072) < 1e-7)
    assert(abs(Cy - -0.046891722885473566) < 1e-7)
    assert(abs(Cz - 20.621798814136014) < 1e-7)
>>>>>>> 6c977510


def test_half_wing_zero_aoa_zero_beta():
    # Tests the half wing case at zero angle of attack with the Morino formulation

    # Load original input
    with open("test/half_wing_input.json", 'r') as input_handle:
        input_dict = json.load(input_handle)

    # Alter input
    input_dict["flow"]["freestream_velocity"] = [100.0, 0.0, 0.0]
    input_dict["solver"]["formulation"] = "morino"

    # Write altered input
    altered_input_file = "test/altered_half_wing_input.json"
    with open(altered_input_file, 'w') as altered_input_handle:
        json.dump(input_dict, altered_input_handle, indent=4)

    # Run MachLine
    C_p_max, C_p_min, Cx, Cy, Cz = run_machline(altered_input_file, remove_input=True)

    print(C_p_max)
    print(C_p_min)
    print(Cx)
    print(Cy)
    print(Cz)

<<<<<<< HEAD
    assert(abs(C_p_max - 0.22165672728975216) < 1e-12)
    assert(abs(C_p_min - -0.4275879692921005) < 1e-12)
    assert(abs(Cx - 0.30189739564515305) < 1e-12)
    assert(abs(Cy) < 1e-12)
    assert(abs(Cz - -1.6874889106601116e-07) < 1e-12)
=======
    assert(abs(C_p_max - 0.2216567266868189) < 1e-7)
    assert(abs(C_p_min - -0.4275879693651643) < 1e-7)
    assert(abs(Cx - 0.3018973986602846) < 1e-7)
    assert(abs(Cy) < 1e-12)
    assert(abs(Cz - -1.6879591014100533e-07) < 1e-7)
>>>>>>> 6c977510


def test_sphere_morino():
    # Tests the sphere case with the Morino formulation returns the consistent result

    C_p_max, C_p_min, Cx, Cy, Cz = run_machline("test/sphere_input.json")

    print(C_p_max)
    print(C_p_min)
    print(Cx)
    print(Cy)
    print(Cz)

    assert(abs(C_p_max - 0.9911419902081444) < 1e-7)
    assert(abs(C_p_min - -1.2378311776012643) < 1e-7)
    assert(abs(Cx - -1.2353806873484363e-07) < 1e-7)
    assert(abs(Cy - 1.557437211145707e-05) < 1e-7)
    assert(abs(Cz - 2.0418661341725652e-06) < 1e-7)


def test_full_half_wing_compare_morino_zero_beta():
    # Tests the full wing and half wing with the Morino formulation return identical results

    # Set full wing input
    with open("test/full_wing_input.json", 'r') as full_wing_input_handle:
        input_dict = json.load(full_wing_input_handle)

    input_dict["flow"]["freestream_velocity"] = [100.0, 0.0, 10.0]
    input_dict["solver"]["formulation"] = 'morino'

    with open("test/altered_full_wing_input.json", 'w') as full_wing_input_handle:
        input_dict = json.dump(input_dict, full_wing_input_handle, indent=4)

    # Run full wing
    C_p_max_full, C_p_min_full, Cx_full, Cy_full, Cz_full = run_machline("test/altered_full_wing_input.json", remove_input=True)

    # Set half wing input
    with open("test/half_wing_input.json", 'r') as half_wing_input_handle:
        input_dict = json.load(half_wing_input_handle)

    input_dict["flow"]["freestream_velocity"] = [100.0, 0.0, 10.0]
    input_dict["solver"]["formulation"] = 'morino'

    with open("test/altered_half_wing_input.json", 'w') as half_wing_input_handle:
        input_dict = json.dump(input_dict, half_wing_input_handle, indent=4)

    C_p_max_half, C_p_min_half, Cx_half, Cy_half, Cz_half = run_machline("test/altered_half_wing_input.json", remove_input=True)

    print(abs(C_p_max_full-C_p_max_half))
    print(abs(C_p_min_full-C_p_min_half))
    print(abs(Cx_full-Cx_half))
    print(abs(Cy_full-Cy_half))
    print(abs(Cz_full-Cz_half))

    assert(abs(C_p_max_full-C_p_max_half)<1e-4)
    assert(abs(C_p_min_full-C_p_min_half)<2e-4)
    assert(abs(Cx_full-Cx_half)<1e-4)
    assert(abs(Cy_full-Cy_half)<1e-4)
    assert(abs(Cz_full-Cz_half)<1e-4)<|MERGE_RESOLUTION|>--- conflicted
+++ resolved
@@ -63,19 +63,11 @@
     print(Cy)
     print(Cz)
 
-<<<<<<< HEAD
-    assert(abs(C_p_max - 0.7492030911596091) < 1e-12)
-    assert(abs(C_p_min - -1.2776850807885154) < 1e-12)
-    assert(abs(Cx - -0.3931613227598567) < 1e-12)
-    assert(abs(Cy - -0.046892179323921944) < 1e-12)
-    assert(abs(Cz - 20.621791481326575) < 1e-12)
-=======
     assert(abs(C_p_max - 0.7492031475263023) < 1e-7)
     assert(abs(C_p_min - -1.277682957991789) < 1e-7)
     assert(abs(Cx - -0.3931615473932072) < 1e-7)
     assert(abs(Cy - -0.046891722885473566) < 1e-7)
     assert(abs(Cz - 20.621798814136014) < 1e-7)
->>>>>>> 6c977510
 
 
 def test_half_wing_zero_aoa_zero_beta():
@@ -103,19 +95,11 @@
     print(Cy)
     print(Cz)
 
-<<<<<<< HEAD
-    assert(abs(C_p_max - 0.22165672728975216) < 1e-12)
-    assert(abs(C_p_min - -0.4275879692921005) < 1e-12)
-    assert(abs(Cx - 0.30189739564515305) < 1e-12)
-    assert(abs(Cy) < 1e-12)
-    assert(abs(Cz - -1.6874889106601116e-07) < 1e-12)
-=======
     assert(abs(C_p_max - 0.2216567266868189) < 1e-7)
     assert(abs(C_p_min - -0.4275879693651643) < 1e-7)
     assert(abs(Cx - 0.3018973986602846) < 1e-7)
     assert(abs(Cy) < 1e-12)
     assert(abs(Cz - -1.6879591014100533e-07) < 1e-7)
->>>>>>> 6c977510
 
 
 def test_sphere_morino():
