TriPan Report (c) 2021 USU AeroLab
<<<<<<< HEAD
 Maximum residual inner total potential:
 Norm of residual innner total potential:
 Maximum pressure coefficient:  0.99883199045745941     
 Minimum pressure coefficient:  -2411983842.1968350     
 Cx:  -64543263.050772369     
 Cy:   50380721.211030193     
 Cz:  -11488220.443226600     
=======
 Maximum residual:   1.0547118733938987E-015
 Norm of residual:   7.6437839522938070E-015
 Maximum pressure coefficient:  0.61284043616139439     
 Minimum pressure coefficient: -0.75626219167972719     
 Cx:  -6.9292928520428270E-003
 Cy:  -2.4116097041711974E-004
 Cz: -0.22240036572513525     
>>>>>>> 1dd0226b
<|MERGE_RESOLUTION|>--- conflicted
+++ resolved
@@ -1,18 +1,8 @@
 TriPan Report (c) 2021 USU AeroLab
-<<<<<<< HEAD
- Maximum residual inner total potential:
- Norm of residual innner total potential:
- Maximum pressure coefficient:  0.99883199045745941     
- Minimum pressure coefficient:  -2411983842.1968350     
- Cx:  -64543263.050772369     
- Cy:   50380721.211030193     
- Cz:  -11488220.443226600     
-=======
  Maximum residual:   1.0547118733938987E-015
  Norm of residual:   7.6437839522938070E-015
  Maximum pressure coefficient:  0.61284043616139439     
  Minimum pressure coefficient: -0.75626219167972719     
  Cx:  -6.9292928520428270E-003
  Cy:  -2.4116097041711974E-004
- Cz: -0.22240036572513525     
->>>>>>> 1dd0226b
+ Cz: -0.22240036572513525     