--- conflicted
+++ resolved
@@ -1,18 +1,8 @@
 MachLine Report (c) 2022 USU AeroLab
-<<<<<<< HEAD
- Maximum residual:   2.2353674467012752E-011
- Norm of residual:   6.8736710174918560E-011
- Maximum incompressible pressure coefficient:  0.52215951262874660     
- Minimum incompressible pressure coefficient:  -6316955936.1956778     
- Cx:  -45610190.059572466     
- Cy:   32380741.956480656     
- Cz:   4.8627278038766235     
-=======
  Maximum residual:   7.7715611723760958E-016
  Norm of residual:   3.7088203961607040E-015
  Maximum incompressible pressure coefficient:  0.22165895165977034     
  Minimum incompressible pressure coefficient: -0.42758789106995532     
  Cx: -0.15094325586137999     
  Cy: -0.10996509191617145     
- Cz:   6.4712837385692606E-006
->>>>>>> 34af585e
+ Cz:   6.4712837385692606E-006