--- conflicted
+++ resolved
@@ -23,7 +23,7 @@
         }
     },
     "solver": {
-        "formulation": "source-free",
+        "formulation": "morino",
         "control_point_offset": 1.1e-05
     },
     "post_processing": {
@@ -40,15 +40,9 @@
         }
     },
     "output": {
-<<<<<<< HEAD
-        "body_file": "dev/results/Weber_Brebner_Comparison/MachLine_Results/6.4_degrees_AoA/half_wing_A_80_nodes_6.4_deg_AoA_source_free_formulation.vtk",
-        "wake_file": "dev/results/Weber_Brebner_Comparison/MachLine_Results/6.4_degrees_AoA/half_wing_A_80_nodes_6.4_deg_AoA_source_free_formulation_wake.vtk",
-        "control_point_file": "dev/results/Weber_Brebner_Comparison/MachLine_Results/6.4_degrees_AoA/half_wing_A_80_nodes_6.4_deg_AoA_source_free_control_points.vtk",
-=======
         "body_file": "dev/results/Weber_Brebner_Comparison/MachLine_Results/6.4_degrees_AoA/half_wing_A_80_nodes_6.4_deg_AoA_morino_formulation.vtk",
         "wake_file": "dev/results/Weber_Brebner_Comparison/MachLine_Results/6.4_degrees_AoA/half_wing_A_80_nodes_6.4_deg_AoA_morino_formulation_wake.vtk",
         "control_point_file": "dev/results/Weber_Brebner_Comparison/MachLine_Results/6.4_degrees_AoA/half_wing_A_80_nodes_6.4_deg_AoA_morino_control_points.vtk",
->>>>>>> 1472d4aa
-        "report_file": "../../report.txt"
+        "report_file": "../../report.json"
     }
 }