--- conflicted
+++ resolved
@@ -24,11 +24,7 @@
             "89.8": 44,
             "94.9": 46.5
         },
-<<<<<<< HEAD
-        "nodes": ["10", "20", "40", "80"],
-=======
         "nodes": ["80"],
->>>>>>> 1472d4aa
         "nodes_notes": ["Nodes 80 and above need to be ran on Ryzen or",
                         "memory cap will fail"],
         "uniform chord length": 20
