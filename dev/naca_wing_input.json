{
    "flow": {
        "freestream_velocity" : [ 100.0, 0.0, 10.0 ],
        "freestream_mach_number" : 0.0
    },
    "geometry": {
        "file": "dev/meshes/naca_0010_AR_10_half_medium.stl",
        "mirror_about": "xz",
        "reference": {
            "area": 8.0
        },
        "wake_model" : {
            "wake_present" : true
        }
    },
    "solver": {
        "formulation" : "morino",
        "control_point_offset" : 1.1e-05,
<<<<<<< HEAD
        "run_checks" : true
=======
        "write_A_and_b" : true
>>>>>>> 46ff76b2
    },
    "post_processing" : {
        "pressure_rules": {
            "incompressible": true
        }
    },
    "output": {
        "verbose" : false,
        "body_file" :                   "dev/results/naca_0010_AR_10_half_medium.vtk",
        "wake_file" :                   "dev/results/naca_0010_AR_10_half_medium_wake.vtk",
        "control_point_file" :          "dev/results/naca_0010_AR_10_half_medium_control_points.vtk",
        "mirrored_body_file" :          "dev/results/naca_0010_AR_10_half_medium_left.vtk",
        "mirrored_control_point_file" : "dev/results/naca_0010_AR_10_half_medium_control_points_left.vtk",
        "report_file" : "dev/results/report.json"
    }
}<|MERGE_RESOLUTION|>--- conflicted
+++ resolved
@@ -16,11 +16,7 @@
     "solver": {
         "formulation" : "morino",
         "control_point_offset" : 1.1e-05,
-<<<<<<< HEAD
-        "run_checks" : true
-=======
         "write_A_and_b" : true
->>>>>>> 46ff76b2
     },
     "post_processing" : {
         "pressure_rules": {
