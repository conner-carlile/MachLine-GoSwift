{
    "flow": {
<<<<<<< HEAD
        "freestream_velocity" : [ 100.0, 10.0, 10.0 ],
        "freestream_mach_number" : 0.4
=======
        "freestream_velocity": [ 100.0, 30.0, 10.0 ],
        "freestream_mach_number" : 0.0
>>>>>>> 6c977510
    },
    "geometry": {
        "file": "dev/meshes/half_wing_right.vtk",
        "mirror_about": "xz",
        "reference": {
            "area": 1.0
        }
    },
    "solver": {
<<<<<<< HEAD
        "formulation": "morino",
        "control_point_offset": 1.1e-05
=======
        "formulation": "source-free",
        "control_point_offset": 1.1e-05,
        "matrix_solver" : "LU",
        "tolerance" : 1.0e-4,
        "relaxation" : 0.5,
        "chunk_size" : 100
>>>>>>> 6c977510
    },
    "post_processing" : {
    },
    "output": {
        "body_file" : "dev/results/half_wing_right.vtk",
        "wake_file" : "dev/results/half_wing_wake.vtk",
        "control_point_file" : "dev/results/half_wing_right_control_points.vtk",
        "mirrored_body_file" : "dev/results/half_wing_left.vtk",
        "mirrored_control_point_file" : "dev/results/half_wing_left_control_points.vtk"
    }
}<|MERGE_RESOLUTION|>--- conflicted
+++ resolved
@@ -1,12 +1,7 @@
 {
     "flow": {
-<<<<<<< HEAD
         "freestream_velocity" : [ 100.0, 10.0, 10.0 ],
-        "freestream_mach_number" : 0.4
-=======
-        "freestream_velocity": [ 100.0, 30.0, 10.0 ],
         "freestream_mach_number" : 0.0
->>>>>>> 6c977510
     },
     "geometry": {
         "file": "dev/meshes/half_wing_right.vtk",
@@ -16,17 +11,8 @@
         }
     },
     "solver": {
-<<<<<<< HEAD
         "formulation": "morino",
         "control_point_offset": 1.1e-05
-=======
-        "formulation": "source-free",
-        "control_point_offset": 1.1e-05,
-        "matrix_solver" : "LU",
-        "tolerance" : 1.0e-4,
-        "relaxation" : 0.5,
-        "chunk_size" : 100
->>>>>>> 6c977510
     },
     "post_processing" : {
     },
