import os
import json
import numpy as np

import subprocess as sp
import multiprocessing as mp

from copy import deepcopy


cases = ['ML', 'MH', 'SL', 'SH']
line_styles = ['k-', 'k--', 'k:', 'k-.']
quad_labels = ['_QUAD_lower-order_morino', '_QUAD_higher-order_morino', '_QUAD_lower-order_source-free', '_QUAD_higher-order_source-free']
RERUN_MH_ONLY = False


def write_input_file(input_dict, input_filename):
    """Writes the given input dict to the given file location."""

    with open(input_filename, 'w') as input_handle:
        json.dump(input_dict, input_handle, indent=4)


def write_altered_input_file(original_filename, input_dict, order, formulation):
    """Updates the input dict and writes a new file. For use with run_quad()."""

    # Create copy
    copy_dict = deepcopy(input_dict)
    
    # Update options
    copy_dict["solver"]["formulation"] = formulation
    copy_dict["geometry"]["singularity_order"] = order

    # Update outputs
    for key, value in input_dict["output"].items():
<<<<<<< HEAD
        if "vtk" in value:
            copy_dict["output"][key] = value.replace(".vtk", "_QUAD_{0}-order_{1}.vtk".format(order, formulation))
        elif "json" in value:
            copy_dict["output"][key] = value.replace(".json", "_QUAD_{0}-order_{1}.json".format(order, formulation))
        elif key == "offbody_points":
            for key2, value2 in input_dict["output"]["offbody_points"].items():
                if key2 == "output_file":
                    copy_dict["output"][key][key2] = value2.replace(".csv", "_QUAD_{0}-order_{1}.csv".format(order,formulation))
    
=======
        if isinstance(value, str):
            if "vtk" in value:
                copy_dict["output"][key] = value.replace(".vtk", "_QUAD_{0}-order_{1}.vtk".format(order, formulation))
            elif "json" in value:
                copy_dict["output"][key] = value.replace(".json", "_QUAD_{0}-order_{1}.json".format(order, formulation))

>>>>>>> 55438bf1
    # Write file
    new_filename = original_filename.replace(".json", "_QUAD_{0}-order_{1}.json".format(order, formulation))
    write_input_file(copy_dict, new_filename)

    return new_filename


def run_machline(input_filename, delete_input=True, run=True):
    """Runs MachLine with the given input and returns the report if MachLine generated one."""

    # Run
    if run:
        sp.run(["./machline.exe", input_filename])

    # Get report
    with open(input_filename, 'r') as input_handle:
        input_dict = json.load(input_handle)
    report_file = input_dict["output"].get("report_file")
    if report_file is not None:
        try:
            with open(report_file) as report_handle:
                report = json.load(report_handle)
        except:
            report = None
    else:
        report = None

    # Delete input
    if delete_input:
        os.remove(input_filename)

    return report


def _run_order_and_formulation(*args):
    # Runs the given order and formulation

    input_filename = args[0]
    input_dict = args[1]
    order = args[2]
    formulation = args[3]
    delete_input = args[4]
    run = args[5]

    # Write out new input
    altered_input_filename = write_altered_input_file(input_filename, input_dict, order, formulation)

    # Run MachLine
    return run_machline(altered_input_filename, delete_input=delete_input, run=run)


def run_quad_parallel(input_filename, delete_input=True, run=True):
    """Runs the given filename with the four option combinations in parallel

    The reports will be returned in the order:
        1-Morino, lower-order
        2-Morino, higher-order
        3-Source-free, lower-order
        4-Source-free, higher-order
    """

    # Load input
    with open(input_filename, 'r') as input_handle:
        input_dict = json.load(input_handle)

    # Options
    formulations = ["morino", "source-free"]
    orders = ["lower", "higher"]

    # Get inputs and run
    arg_list = []
    for formulation in formulations:
        for order in orders:
            arg_list.append((input_filename, input_dict, order, formulation, delete_input, run))

    with mp.Pool() as pool:
        reports = pool.map(_run_order_and_formulation, arg_list)

    return reports


def run_quad(input_filename, delete_input=True, run=True):
    """Runs the given filename with the four option combinations

    The reports will be returned in the order:
        1-Morino, lower-order
        2-Morino, higher-order
        3-Source-free, lower-order
        4-Source-free, higher-order
    """

    # Load input
    with open(input_filename, 'r') as input_handle:
        input_dict = json.load(input_handle)

    # Options
    formulations = ["morino", "source-free"]
    orders = ["lower", "higher"]

    # Get inputs and run
    reports = []
    for formulation in formulations:
        for order in orders:

            # Write out new input
            altered_input_filename = write_altered_input_file(input_filename, input_dict, order, formulation)

            # Run MachLine
            if RERUN_MH_ONLY:
                if order == "higher" and formulation == "morino":
                    reports.append(run_machline(altered_input_filename, delete_input=delete_input, run=True))
                else:
                    reports.append(run_machline(altered_input_filename, delete_input=delete_input, run=False))

            else:
                reports.append(run_machline(altered_input_filename, delete_input=delete_input, run=run))

    return reports


def get_order_of_convergence(grid_parameter, result, truth_from_results=True):
    """Returns the order of convergence from the provided results.
    
    Parameters
    ----------
    grid_parameter : list or ndarray
        List of grid parameters, such as number of vertices, length scales, against which the convergence will be measured.

    result : list or ndarray
        The resulting value of which the convergence is to be determined. Should be the same length as grid_parameter.

    truth_from_results : bool, optional
        Whether the truth result should be determined from the results using Richarson extrapolation. Defaults to True.
        If set to False, the truth is assumed to be zero.
    """

    # Get the error
    if truth_from_results:
        err = np.abs((result[:-1] - result[-1])/result[-1])
        coefs = np.polyfit(np.log(grid_parameter[:-1]), np.log(err), deg=1)
    else:
        err = np.abs(result)
        coefs = np.polyfit(np.log(grid_parameter), np.log(err), deg=1)

    # Calculate order of convergence
    return np.abs(coefs[0].item())<|MERGE_RESOLUTION|>--- conflicted
+++ resolved
@@ -33,24 +33,16 @@
 
     # Update outputs
     for key, value in input_dict["output"].items():
-<<<<<<< HEAD
-        if "vtk" in value:
-            copy_dict["output"][key] = value.replace(".vtk", "_QUAD_{0}-order_{1}.vtk".format(order, formulation))
-        elif "json" in value:
-            copy_dict["output"][key] = value.replace(".json", "_QUAD_{0}-order_{1}.json".format(order, formulation))
-        elif key == "offbody_points":
-            for key2, value2 in input_dict["output"]["offbody_points"].items():
-                if key2 == "output_file":
-                    copy_dict["output"][key][key2] = value2.replace(".csv", "_QUAD_{0}-order_{1}.csv".format(order,formulation))
-    
-=======
         if isinstance(value, str):
             if "vtk" in value:
                 copy_dict["output"][key] = value.replace(".vtk", "_QUAD_{0}-order_{1}.vtk".format(order, formulation))
             elif "json" in value:
                 copy_dict["output"][key] = value.replace(".json", "_QUAD_{0}-order_{1}.json".format(order, formulation))
-
->>>>>>> 55438bf1
+            elif key == "offbody_points":
+                for key2, value2 in input_dict["output"]["offbody_points"].items():
+                    if key2 == "output_file":
+                        copy_dict["output"][key][key2] = value2.replace(".csv", "_QUAD_{0}-order_{1}.csv".format(order,formulation))
+    
     # Write file
     new_filename = original_filename.replace(".json", "_QUAD_{0}-order_{1}.json".format(order, formulation))
     write_input_file(copy_dict, new_filename)
