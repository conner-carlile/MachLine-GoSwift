import numpy as np

def _generate_SH(rmax, length, num_ax = 100, num_theta = 30):
    
    R_L_ratio = rmax/length
    # volume = ((3*np.pi**2)/16.)*rmax*rmax*length
    # Generate radius distribution
    x_range = np.linspace(0,length,num_ax)
    r_range = rmax*(4*(x_range/length)*(1 - (x_range/length)))**(3./4.)
    theta_range = np.linspace(0, 2*np.pi, num_theta + 1)
    
<<<<<<< HEAD
    # Initialize vertex position arrays
=======
    # Initialize vertice position arrays
>>>>>>> ammon-dev
    x = np.ones((num_ax, num_theta))
    y = np.ones((num_ax, num_theta))
    z = np.ones((num_ax, num_theta))
    
<<<<<<< HEAD
    # generate vertex values
=======
    # generate vertice values
>>>>>>> ammon-dev
    for i in range(num_ax):
        x[i,:] = x[i,:]*x_range[i]
        if i == 0 or i == (num_ax - 1):
            y[i,:] = y[i,:]*0.0
            z[i,:] = z[i,:]*0.0
        else:
            for j in range(num_theta):
                y[i,j] = r_range[i]*np.sin(theta_range[j])
                z[i,j] = r_range[i]*np.cos(theta_range[j])
    
<<<<<<< HEAD
    # Initialize concatenated vertex array
    vertices = np.ones((2 + (num_theta*(num_ax - 2)),3))
    
    # generate concatenated vertex values
=======
    # Initialize concatenated vertice array
    vertices = np.ones((2 + (num_theta*(num_ax - 2)),3))
    
    # generate concatenated vertice values
>>>>>>> ammon-dev
    for i in range(num_ax):
        if i == 0:
            vertices[0,:] = [x[0,0], y[0,0], z[0,0]]
        elif i == (num_ax - 1):
            vertices[-1,:] = [x[-1,0], y[-1,0], z[-1,0]]
        else:
            for j in range(num_theta):
                vert_index = (i - 1)*num_theta + j + 1
                vertices[vert_index, :] = [x[i,j], y[i,j], z[i,j]]\
    
    # Assign vertices to triangular elements
    nVerts = len(vertices[:,0])
    nTris = (num_ax - 3)*num_theta*2 + 2*num_theta
    
    # index of verts defining each tri
    tri_verts = np.ones((nTris,3))
    
    # index of the first vertex of each axial slice
    mid_strt_ind = np.arange(2, nVerts - 2 - num_theta, num_theta)
    # index of the first vertex of each following axial slice
    mid_end_ind = np.arange(2 + num_theta, nVerts - 2, num_theta)
    
    # assign nose and tail triangles
    for i in range(nTris):
        if i < num_theta:
            #nose triangles
            if (i+1) == num_theta:
                tri_verts[i] = [1,i+2,2]
            else:   
                tri_verts[i] = [1,i+2,i+3]
        elif i >= nTris - num_theta:
            # tail triangles, this is a mess but it works
            '''This is causing inverted CFD cells'''
            count = num_theta*(num_ax - 2) - 2
            if i == nTris - 1:
                tri_verts[i] = [i - count, nVerts, nVerts - num_theta]
            else:   
                tri_verts[i] = [i - count, nVerts,  i - count + 1]
    
    # Assign all ofther triangles
    for i in range(len(mid_strt_ind)):
        A = np.arange(mid_strt_ind[i], mid_strt_ind[i] + num_theta)
        B = np.arange(mid_end_ind[i], mid_end_ind[i] + num_theta)
        c = []
        for j in range(num_theta):
            c.append((A[j], B[j], B[(j + 1) % num_theta]))
            c.append((A[j], B[(j + 1) % num_theta], A[(j + 1) % num_theta]))
        C = np.asarray(c)
        tri_verts[i*(2*num_theta) + num_theta:(i + 1)*(2*num_theta) + num_theta, :] = C
    tri_verts = tri_verts. astype(int)
    
    #temporary component assignment
    comp_num = np.ones((nTris,1))
    
    return nVerts, nTris, vertices, tri_verts, comp_num, R_L_ratio

def _write_TRI(nVerts, nTris, vertices, tri_verts, comp_num, filename = 'test_file.tri'):
    
    '''write to .tri file'''
    
    with open(filename, 'w') as export_handle:
        
        # Write header
        print("{0:<18}{1:<18}".format(nVerts, nTris), file=export_handle)
            
        for vertex in vertices:
            print("{0:<18.10}{1:<18.10}{2:<18.10}".format(*vertex), file=export_handle)
        
        for tri_int in tri_verts:
            print("{0:<12}{1:<12}{2:<12}".format(*tri_int), file=export_handle)
            
        for comp_num in comp_num:
            # print("{0:<4d}".format(int(comp_num[0])), file=export_handle)
            print("{0:<4d}".format(int(1)), file=export_handle)
            
'''------------RUN SCRIPT------------'''
if __name__ == "__main__":

<<<<<<< HEAD
    num_ax = 80 # number of axial panels
    num_theta = 30 # number of radial panels
=======
    num_ax = 40 # number of axial panels
    num_theta = 20 # number of tangential panels
>>>>>>> ammon-dev
    length = 0.6096 # length of SH body
    rmax = length * 0.037879 # maximum radius of SH body
        
    nVerts, nTris, vertices, tri_verts, comp_num, r_l_ratio = _generate_SH(rmax, length, num_ax, num_theta)
    print('R over L ratio: ', r_l_ratio)

<<<<<<< HEAD
<<<<<<< HEAD
    _write_TRI(nVerts, nTris, vertices, tri_verts, comp_num, filename = 'studies/sears_haack/meshes/SH_{0}_{1}.tri'.format(num_ax, num_theta))
=======
    _write_TRI(nVerts, nTris, vertices, tri_verts, comp_num, filename = 'sears_haack_mesh_love.tri')






>>>>>>> ammon-dev
=======
    _write_TRI(nVerts, nTris, vertices, tri_verts, comp_num, filename = 'studies/sears_haack/meshes/SH_{0}_{1}.tri'.format(num_ax, num_theta))

>>>>>>> e4d7c3fb
<|MERGE_RESOLUTION|>--- conflicted
+++ resolved
@@ -1,153 +1,121 @@
-import numpy as np
-
-def _generate_SH(rmax, length, num_ax = 100, num_theta = 30):
-    
-    R_L_ratio = rmax/length
-    # volume = ((3*np.pi**2)/16.)*rmax*rmax*length
-    # Generate radius distribution
-    x_range = np.linspace(0,length,num_ax)
-    r_range = rmax*(4*(x_range/length)*(1 - (x_range/length)))**(3./4.)
-    theta_range = np.linspace(0, 2*np.pi, num_theta + 1)
-    
-<<<<<<< HEAD
-    # Initialize vertex position arrays
-=======
-    # Initialize vertice position arrays
->>>>>>> ammon-dev
-    x = np.ones((num_ax, num_theta))
-    y = np.ones((num_ax, num_theta))
-    z = np.ones((num_ax, num_theta))
-    
-<<<<<<< HEAD
-    # generate vertex values
-=======
-    # generate vertice values
->>>>>>> ammon-dev
-    for i in range(num_ax):
-        x[i,:] = x[i,:]*x_range[i]
-        if i == 0 or i == (num_ax - 1):
-            y[i,:] = y[i,:]*0.0
-            z[i,:] = z[i,:]*0.0
-        else:
-            for j in range(num_theta):
-                y[i,j] = r_range[i]*np.sin(theta_range[j])
-                z[i,j] = r_range[i]*np.cos(theta_range[j])
-    
-<<<<<<< HEAD
-    # Initialize concatenated vertex array
-    vertices = np.ones((2 + (num_theta*(num_ax - 2)),3))
-    
-    # generate concatenated vertex values
-=======
-    # Initialize concatenated vertice array
-    vertices = np.ones((2 + (num_theta*(num_ax - 2)),3))
-    
-    # generate concatenated vertice values
->>>>>>> ammon-dev
-    for i in range(num_ax):
-        if i == 0:
-            vertices[0,:] = [x[0,0], y[0,0], z[0,0]]
-        elif i == (num_ax - 1):
-            vertices[-1,:] = [x[-1,0], y[-1,0], z[-1,0]]
-        else:
-            for j in range(num_theta):
-                vert_index = (i - 1)*num_theta + j + 1
-                vertices[vert_index, :] = [x[i,j], y[i,j], z[i,j]]\
-    
-    # Assign vertices to triangular elements
-    nVerts = len(vertices[:,0])
-    nTris = (num_ax - 3)*num_theta*2 + 2*num_theta
-    
-    # index of verts defining each tri
-    tri_verts = np.ones((nTris,3))
-    
-    # index of the first vertex of each axial slice
-    mid_strt_ind = np.arange(2, nVerts - 2 - num_theta, num_theta)
-    # index of the first vertex of each following axial slice
-    mid_end_ind = np.arange(2 + num_theta, nVerts - 2, num_theta)
-    
-    # assign nose and tail triangles
-    for i in range(nTris):
-        if i < num_theta:
-            #nose triangles
-            if (i+1) == num_theta:
-                tri_verts[i] = [1,i+2,2]
-            else:   
-                tri_verts[i] = [1,i+2,i+3]
-        elif i >= nTris - num_theta:
-            # tail triangles, this is a mess but it works
-            '''This is causing inverted CFD cells'''
-            count = num_theta*(num_ax - 2) - 2
-            if i == nTris - 1:
-                tri_verts[i] = [i - count, nVerts, nVerts - num_theta]
-            else:   
-                tri_verts[i] = [i - count, nVerts,  i - count + 1]
-    
-    # Assign all ofther triangles
-    for i in range(len(mid_strt_ind)):
-        A = np.arange(mid_strt_ind[i], mid_strt_ind[i] + num_theta)
-        B = np.arange(mid_end_ind[i], mid_end_ind[i] + num_theta)
-        c = []
-        for j in range(num_theta):
-            c.append((A[j], B[j], B[(j + 1) % num_theta]))
-            c.append((A[j], B[(j + 1) % num_theta], A[(j + 1) % num_theta]))
-        C = np.asarray(c)
-        tri_verts[i*(2*num_theta) + num_theta:(i + 1)*(2*num_theta) + num_theta, :] = C
-    tri_verts = tri_verts. astype(int)
-    
-    #temporary component assignment
-    comp_num = np.ones((nTris,1))
-    
-    return nVerts, nTris, vertices, tri_verts, comp_num, R_L_ratio
-
-def _write_TRI(nVerts, nTris, vertices, tri_verts, comp_num, filename = 'test_file.tri'):
-    
-    '''write to .tri file'''
-    
-    with open(filename, 'w') as export_handle:
-        
-        # Write header
-        print("{0:<18}{1:<18}".format(nVerts, nTris), file=export_handle)
-            
-        for vertex in vertices:
-            print("{0:<18.10}{1:<18.10}{2:<18.10}".format(*vertex), file=export_handle)
-        
-        for tri_int in tri_verts:
-            print("{0:<12}{1:<12}{2:<12}".format(*tri_int), file=export_handle)
-            
-        for comp_num in comp_num:
-            # print("{0:<4d}".format(int(comp_num[0])), file=export_handle)
-            print("{0:<4d}".format(int(1)), file=export_handle)
-            
-'''------------RUN SCRIPT------------'''
-if __name__ == "__main__":
-
-<<<<<<< HEAD
-    num_ax = 80 # number of axial panels
-    num_theta = 30 # number of radial panels
-=======
-    num_ax = 40 # number of axial panels
-    num_theta = 20 # number of tangential panels
->>>>>>> ammon-dev
-    length = 0.6096 # length of SH body
-    rmax = length * 0.037879 # maximum radius of SH body
-        
-    nVerts, nTris, vertices, tri_verts, comp_num, r_l_ratio = _generate_SH(rmax, length, num_ax, num_theta)
-    print('R over L ratio: ', r_l_ratio)
-
-<<<<<<< HEAD
-<<<<<<< HEAD
-    _write_TRI(nVerts, nTris, vertices, tri_verts, comp_num, filename = 'studies/sears_haack/meshes/SH_{0}_{1}.tri'.format(num_ax, num_theta))
-=======
-    _write_TRI(nVerts, nTris, vertices, tri_verts, comp_num, filename = 'sears_haack_mesh_love.tri')
-
-
-
-
-
-
->>>>>>> ammon-dev
-=======
-    _write_TRI(nVerts, nTris, vertices, tri_verts, comp_num, filename = 'studies/sears_haack/meshes/SH_{0}_{1}.tri'.format(num_ax, num_theta))
-
->>>>>>> e4d7c3fb
+import numpy as np
+
+def _generate_SH(rmax, length, num_ax = 100, num_theta = 30):
+    
+    R_L_ratio = rmax/length
+    # volume = ((3*np.pi**2)/16.)*rmax*rmax*length
+    # Generate radius distribution
+    x_range = np.linspace(0,length,num_ax)
+    r_range = rmax*(4*(x_range/length)*(1 - (x_range/length)))**(3./4.)
+    theta_range = np.linspace(0, 2*np.pi, num_theta + 1)
+    
+    x = np.ones((num_ax, num_theta))
+    y = np.ones((num_ax, num_theta))
+    z = np.ones((num_ax, num_theta))
+
+    # Generate vertices
+    for i in range(num_ax):
+        x[i,:] = x[i,:]*x_range[i]
+        if i == 0 or i == (num_ax - 1):
+            y[i,:] = y[i,:]*0.0
+            z[i,:] = z[i,:]*0.0
+        else:
+            for j in range(num_theta):
+                y[i,j] = r_range[i]*np.sin(theta_range[j])
+                z[i,j] = r_range[i]*np.cos(theta_range[j])
+    
+    # Initialize concatenated vertex array
+    vertices = np.ones((2 + (num_theta*(num_ax - 2)),3))
+    
+    # generate concatenated vertex values
+    # Initialize concatenated vertice array
+    vertices = np.ones((2 + (num_theta*(num_ax - 2)),3))
+    
+    # generate concatenated vertice values
+    for i in range(num_ax):
+        if i == 0:
+            vertices[0,:] = [x[0,0], y[0,0], z[0,0]]
+        elif i == (num_ax - 1):
+            vertices[-1,:] = [x[-1,0], y[-1,0], z[-1,0]]
+        else:
+            for j in range(num_theta):
+                vert_index = (i - 1)*num_theta + j + 1
+                vertices[vert_index, :] = [x[i,j], y[i,j], z[i,j]]\
+    
+    # Assign vertices to triangular elements
+    nVerts = len(vertices[:,0])
+    nTris = (num_ax - 3)*num_theta*2 + 2*num_theta
+    
+    # index of verts defining each tri
+    tri_verts = np.ones((nTris,3))
+    
+    # index of the first vertex of each axial slice
+    mid_strt_ind = np.arange(2, nVerts - 2 - num_theta, num_theta)
+    # index of the first vertex of each following axial slice
+    mid_end_ind = np.arange(2 + num_theta, nVerts - 2, num_theta)
+    
+    # assign nose and tail triangles
+    for i in range(nTris):
+        if i < num_theta:
+            #nose triangles
+            if (i+1) == num_theta:
+                tri_verts[i] = [1,i+2,2]
+            else:   
+                tri_verts[i] = [1,i+2,i+3]
+        elif i >= nTris - num_theta:
+            # tail triangles, this is a mess but it works
+            '''This is causing inverted CFD cells'''
+            count = num_theta*(num_ax - 2) - 2
+            if i == nTris - 1:
+                tri_verts[i] = [i - count, nVerts, nVerts - num_theta]
+            else:   
+                tri_verts[i] = [i - count, nVerts,  i - count + 1]
+    
+    # Assign all ofther triangles
+    for i in range(len(mid_strt_ind)):
+        A = np.arange(mid_strt_ind[i], mid_strt_ind[i] + num_theta)
+        B = np.arange(mid_end_ind[i], mid_end_ind[i] + num_theta)
+        c = []
+        for j in range(num_theta):
+            c.append((A[j], B[j], B[(j + 1) % num_theta]))
+            c.append((A[j], B[(j + 1) % num_theta], A[(j + 1) % num_theta]))
+        C = np.asarray(c)
+        tri_verts[i*(2*num_theta) + num_theta:(i + 1)*(2*num_theta) + num_theta, :] = C
+    tri_verts = tri_verts. astype(int)
+    
+    #temporary component assignment
+    comp_num = np.ones((nTris,1))
+    
+    return nVerts, nTris, vertices, tri_verts, comp_num, R_L_ratio
+
+def _write_TRI(nVerts, nTris, vertices, tri_verts, comp_num, filename = 'test_file.tri'):
+    
+    '''write to .tri file'''
+    
+    with open(filename, 'w') as export_handle:
+        
+        # Write header
+        print("{0:<18}{1:<18}".format(nVerts, nTris), file=export_handle)
+            
+        for vertex in vertices:
+            print("{0:<18.10}{1:<18.10}{2:<18.10}".format(*vertex), file=export_handle)
+        
+        for tri_int in tri_verts:
+            print("{0:<12}{1:<12}{2:<12}".format(*tri_int), file=export_handle)
+            
+        for comp_num in comp_num:
+            # print("{0:<4d}".format(int(comp_num[0])), file=export_handle)
+            print("{0:<4d}".format(int(1)), file=export_handle)
+            
+'''------------RUN SCRIPT------------'''
+if __name__ == "__main__":
+
+    num_ax = 80 # number of axial panels
+    num_theta = 30 # number of radial panels
+    length = 0.6096 # length of SH body
+    rmax = length * 0.037879 # maximum radius of SH body
+        
+    nVerts, nTris, vertices, tri_verts, comp_num, r_l_ratio = _generate_SH(rmax, length, num_ax, num_theta)
+    print('R over L ratio: ', r_l_ratio)
+
+    _write_TRI(nVerts, nTris, vertices, tri_verts, comp_num, filename = 'studies/sears_haack/meshes/SH_{0}_{1}.tri'.format(num_ax, num_theta))