--- conflicted
+++ resolved
@@ -6,13 +6,6 @@
 from sys import exit
 from os import listdir, chdir, getcwd
 
-<<<<<<< HEAD
-<<<<<<< HEAD
-
-=======
->>>>>>> ammon-dev
-=======
->>>>>>> e4d7c3fb
 def comparison_plots(data_location, Mach):
     # Initialize location holders and other information for plotting
     sec_loc = -1
@@ -106,13 +99,7 @@
 
     plt.show()
 
-<<<<<<< HEAD
-<<<<<<< HEAD
-
-=======
->>>>>>> ammon-dev
-=======
->>>>>>> e4d7c3fb
+
 def data_plot(comp_method, Mach_numbers):
 
     # Reformat computational method
