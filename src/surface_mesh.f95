--- conflicted
+++ resolved
@@ -523,7 +523,6 @@
             ! Determine if this edge is discontinuous in supersonic flow
             if (freestream%supersonic) then
 
-<<<<<<< HEAD
                 ! Update edge inclination
                 this%edges(k)%inclination = this%panels(this%edges(i)%panels(1))%q(this%edges(i)%edge_index_for_panel(1))
 
@@ -532,8 +531,6 @@
                 ! model leading-edge vortices. Wake-shedding trailing edges are still discontinuous in supersonic flow. Supersonic
                 ! leading edges should have continuous doublet strength.
 
-=======
->>>>>>> b5af0a10
             end if
 
         end do
