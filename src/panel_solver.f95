module panel_solver_mod

    use helpers_mod
    use json_mod
    use json_xtnsn_mod
    use panel_mod
    use vertex_mod
    use surface_mesh_mod
    use flow_mod
    use math_mod
    use linalg_mod
    use sort_mod

    implicit none


    type panel_solver


        character(len=:),allocatable :: formulation, pressure_for_forces, matrix_solver
        logical :: incompressible_rule, isentropic_rule, second_order_rule, morino
        type(dod),dimension(:,:),allocatable :: dod_info, wake_dod_info
        type(flow) :: freestream
        real :: norm_res, max_res, tol, rel
        real,dimension(3) :: C_F
        real,dimension(:,:),allocatable :: A
        real,dimension(:), allocatable :: b
        integer :: N, wake_start, N_cells, chunk_size
        integer,dimension(:),allocatable :: i_cp_sorted

        contains

            procedure :: init => panel_solver_init
            procedure :: init_dirichlet => panel_solver_init_dirichlet
            procedure :: sort_control_points => panel_solver_sort_control_points
            procedure :: calc_domains_of_dependence => panel_solver_calc_domains_of_dependence
            procedure :: solve => panel_solver_solve
            procedure :: calc_source_strengths => panel_solver_calc_source_strengths
            procedure :: update_system_row => panel_solver_update_system_row
            procedure :: calc_body_influences => panel_solver_calc_body_influences
            procedure :: calc_wake_influences => panel_solver_calc_wake_influences
            procedure :: solve_system => panel_solver_solve_system
            procedure :: calc_velocities => panel_solver_calc_velocities
            procedure :: calc_pressures => panel_solver_calc_pressures
            procedure :: calc_forces => panel_solver_calc_forces
            procedure :: write_report => panel_solver_write_report

    end type panel_solver


contains


    subroutine panel_solver_init(this, solver_settings, processing_settings, body, freestream, control_point_file)

        implicit none

        class(panel_solver),intent(inout) :: this
        type(json_value),pointer,intent(in) :: solver_settings, processing_settings
        type(surface_mesh),intent(inout) :: body
        type(flow),intent(inout) :: freestream
        character(len=:),allocatable,intent(in) :: control_point_file

        integer :: i, j
        real,dimension(:),allocatable :: cp_indices
        type(vtk_out) :: cp_vtk

        ! Get solver_settings
        call json_xtnsn_get(solver_settings, 'formulation', this%formulation, 'morino')
        call json_xtnsn_get(solver_settings, 'matrix_solver', this%matrix_solver, 'LU')
        call json_xtnsn_get(solver_settings, 'chunk_size', this%chunk_size, 50)
        call json_xtnsn_get(solver_settings, 'tolerance', this%tol, 1e-8)
        call json_xtnsn_get(solver_settings, 'relaxation', this%rel, 0.1)
        this%morino = this%formulation == 'morino'

        ! Get pressure rules
        if (freestream%M_inf > 0.) then
            call json_xtnsn_get(processing_settings, 'pressure_rules.incompressible', this%incompressible_rule, .false.)
            call json_xtnsn_get(processing_settings, 'pressure_rules.isentropic', this%isentropic_rule, .true.)
        else
            call json_xtnsn_get(processing_settings, 'pressure_rules.incompressible', this%incompressible_rule, .true.)
            this%isentropic_rule = .false.
        end if
        call json_xtnsn_get(processing_settings, 'pressure_rules.second-order', this%second_order_rule, .false.)

        ! Get which pressure rule will be used for force calculation
        if (this%incompressible_rule) then
            call json_xtnsn_get(processing_settings, 'pressure_for_forces', this%pressure_for_forces, 'incompressible')
        else if (this%isentropic_rule) then
            call json_xtnsn_get(processing_settings, 'pressure_for_forces', this%pressure_for_forces, 'isentropic')
        else if (this%second_order_rule) then
            call json_xtnsn_get(processing_settings, 'pressure_for_forces', this%pressure_for_forces, 'second-order')
        end if

        ! Check the force calculation pressure rule is available
        if (this%pressure_for_forces == 'incompressible' .and. .not. this%incompressible_rule) then
            write(*,*) "!!! Incompressible pressure rule is not available for force calculation. Quitting..."
            stop
        end if
        if (this%pressure_for_forces == 'isentropic' .and. .not. this%isentropic_rule) then
            write(*,*) "!!! Isentropic pressure rule is not available for force calculation. Quitting..."
            stop
        end if
        if (this%pressure_for_forces == 'second-order' .and. .not. this%second_order_rule) then
            write(*,*) "!!! Second-order pressure rule is not available for force calculation. Quitting..."
            stop
        end if

        write(*,*) "    The ", this%pressure_for_forces, " pressure rule will be used for force calculation."

        ! Store
        this%freestream = freestream

        ! Initialize based on formulation
        if (this%morino .or. this%formulation == 'source-free') then
            call this%init_dirichlet(solver_settings, body)
        end if
        
        ! Write out control point geometry
        if (control_point_file /= 'none') then

            ! Clear old file
            call delete_file(control_point_file)

            ! Get indices
            allocate(cp_indices(size(body%cp)/3))
            do i=1,size(cp_indices)
                cp_indices(i) = i
            end do

            ! Write out points
            call cp_vtk%begin(control_point_file)
            call cp_vtk%write_points(body%cp)
            call cp_vtk%write_vertices(body%N_cp)
            call cp_vtk%write_point_scalars(cp_indices, 'index')
            call cp_vtk%finish()

        end if

        ! Calculate domains of dependence
        call this%calc_domains_of_dependence(body)

    end subroutine panel_solver_init


    subroutine panel_solver_init_dirichlet(this, solver_settings, body)
        ! Initializes the solver to use one of the Dirichlet formulations

        implicit none

        class(panel_solver),intent(inout) :: this
        type(json_value),pointer,intent(in) :: solver_settings
        type(surface_mesh),intent(inout) :: body

        real :: offset
        
        ! Place control points
        write(*,'(a)',advance='no') "     Placing control points..."

        ! Get offset
        call json_xtnsn_get(solver_settings, 'control_point_offset', offset, 1e-5)

        ! Place control points inside the body
        if (this%morino .or. this%formulation == 'source-free') then
            call body%place_interior_control_points(offset)
        end if

        ! Determine size of linear system
        if (body%asym_flow) then
            this%N = body%N_cp*2
        else
            this%N = body%N_cp
        end if

        ! Sort control points
        if (this%freestream%supersonic) then
            call this%sort_control_points(body)
        end if

        write(*,'(a, i6, a)') "Done. Placed", body%N_cp, " control points."
    
    end subroutine panel_solver_init_dirichlet


    subroutine panel_solver_sort_control_points(this, body)
        ! Sorts the control points in the compressibility direction to allow for fast matrix solving

        implicit none

        class(panel_solver),intent(inout) :: this
        type(surface_mesh),intent(inout) :: body

        real,dimension(:),allocatable :: x
        integer :: i

        ! Allocate the compressibility distance array
        allocate(x(this%N))

        ! Add original control points
        do i=1,body%N_cp
            x(i) = -inner(this%freestream%c_hat_g, body%cp(:,i))
        end do

        ! Add mirrored control points
        if (body%asym_flow) then
            do i=1,body%N_cp
                x(i+body%N_cp) = -inner(this%freestream%c_hat_g, body%cp_mirrored(:,i))
            end do
        end if

        ! Get sorted indices
        call insertion_sort_indices(x, this%i_cp_sorted)
    
    end subroutine panel_solver_sort_control_points


    subroutine panel_solver_calc_domains_of_dependence(this, body)
        ! Determines the domains of dependence for each control point based on the freestream condition

        implicit none

        class(panel_solver),intent(inout) :: this
        type(surface_mesh),intent(inout) :: body

        integer :: i, j
        real,dimension(3) :: vert_loc, mirrored_vert_loc
        logical,dimension(:,:),allocatable :: verts_in_dod, wake_verts_in_dod

        ! For asymmetric flow on a mirrored mesh, all domains of dependence must be calculated. There are no shortcuts.
        ! For symmetric flow on a mirrored mesh, domains of dependence will be the same between mirrored panels and mirrored
        ! control points. So, we just need to calculate the DoD for mirrored control points, and then we're good.

        ! Allocate arrays for domain of dependence information for the body
        if (body%mirrored) then
            allocate(this%dod_info(2*body%N_panels, this%N))
            allocate(verts_in_dod(2*body%N_verts, this%N))
        else
            allocate(this%dod_info(body%N_panels, this%N))
            allocate(verts_in_dod(body%N_verts, this%N))
        end if

        ! Allocate arrays for domain of dependence information for the wake
        if (body%mirrored .and. .not. body%asym_flow) then
            allocate(this%wake_dod_info(2*body%wake%N_panels, this%N))
            allocate(wake_verts_in_dod(2*body%wake%N_verts, this%N))
        else
            allocate(this%wake_dod_info(body%wake%N_panels, this%N))
            allocate(wake_verts_in_dod(body%wake%N_verts, this%N))
        end if

        ! If the freestream is subsonic, these don't need to be checked
        if (this%freestream%supersonic) then

            write(*,'(a)',advance='no') "     Calculating domains of dependence..."

            ! Loop through control points
            do j=1,body%N_cp

                ! Loop through body vertices
                do i=1,body%N_verts

                    vert_loc = body%vertices(i)%loc

                    ! Original vertex and original control point
                    verts_in_dod(i,j) = this%freestream%point_in_dod(vert_loc, body%cp(:,j))

                    if (body%mirrored) then

                        mirrored_vert_loc = mirror_about_plane(vert_loc, body%mirror_plane)

                        ! Mirrored vertex and original control point
                        verts_in_dod(i+body%N_verts,j) = this%freestream%point_in_dod(mirrored_vert_loc, &
                                                                                           body%cp(:,j))

                        if (body%asym_flow) then

                            ! Original vertex and mirrored control point
                            verts_in_dod(i,j+body%N_cp) = this%freestream%point_in_dod(vert_loc, body%cp_mirrored(:,j))

                            ! Mirrored vertex and mirrored control point
                            verts_in_dod(i+body%N_verts,j+body%N_cp) = this%freestream%point_in_dod(mirrored_vert_loc, &
                                                                                                         body%cp_mirrored(:,j))

                        end if
                    end if
                end do

                ! Loop through wake vertices
                do i=1,body%wake%N_verts

                    vert_loc = body%wake%vertices(i)%loc

                    ! Original vertex and original control point
                    wake_verts_in_dod(i,j) = this%freestream%point_in_dod(vert_loc, body%cp(:,j))

                    if (body%mirrored) then

                        if (body%asym_flow) then

                            ! Original vertex and mirrored control point
                            wake_verts_in_dod(i,j+body%N_cp) = this%freestream%point_in_dod(vert_loc, body%cp_mirrored(:,j))

                        else

                            ! Mirrored vertex and original control point
                            mirrored_vert_loc = mirror_about_plane(vert_loc, body%mirror_plane)
                            wake_verts_in_dod(i+body%wake%N_verts,j) = this%freestream%point_in_dod(mirrored_vert_loc, &
                                                                                                         body%cp(:,j))
                        end if
                    end if
                end do

                ! Loop through body panels
                do i=1,body%N_panels

                    ! Original panel and original control point
                    this%dod_info(i,j) = body%panels(i)%check_dod(body%cp(:,j), this%freestream, verts_in_dod(:,j))

                    if (body%mirrored) then

                        ! Check DoD for mirrored panel and original control point
                        this%dod_info(i+body%N_panels,j) = body%panels(i)%check_dod(body%cp(:,j), this%freestream, &
                                                                                    verts_in_dod(:,j), &
                                                                                    .true., body%mirror_plane)

                        if (body%asym_flow) then

                            ! Check DoD for original panel and mirrored control point
                            this%dod_info(i,j+body%N_cp) = body%panels(i)%check_dod(body%cp_mirrored(:,j), this%freestream, &
                                                                                    verts_in_dod(:,j+body%N_cp))

                            ! Check DoD for mirrored panel and mirrored control point
                            this%dod_info(i+body%N_panels,j+body%N_cp) = body%panels(i)%check_dod(body%cp_mirrored(:,j), &
                                                                                                  this%freestream, &
                                                                                                  verts_in_dod(:,j+body%N_cp), &
                                                                                                  .true., body%mirror_plane)

                        end if
                    end if
                end do

                ! Loop through wake panels
                do i=1,body%wake%N_panels

                    ! Check DoD for panel and original control point
                    this%wake_dod_info(i,j) = body%wake%panels(i)%check_dod(body%cp(:,j), this%freestream, wake_verts_in_dod(:,j))

                    if (body%mirrored) then

                        if (body%asym_flow) then

                            ! Check DoD for panel and mirrored control point
                            this%wake_dod_info(i,j+body%N_cp) = body%wake%panels(i)%check_dod(body%cp_mirrored(:,j), &
                                                                                              this%freestream, &
                                                                                              wake_verts_in_dod(:,j+body%N_cp))

                        else

                            ! Check DoD for mirrored panel and original control point
                            this%wake_dod_info(i+body%wake%N_panels,j) = body%wake%panels(i)%check_dod(body%cp(:,j), &
                                                                                                       this%freestream, &
                                                                                                       wake_verts_in_dod(:,j), &
                                                                                                       .true., body%mirror_plane)

                        end if
                    end if
                end do

            end do

        write(*,*) "Done"
        end if

    
    end subroutine panel_solver_calc_domains_of_dependence


    subroutine panel_solver_solve(this, body, report_file)
        ! Calls the relevant subroutine to solve the case based on the selected formulation

        implicit none

        class(panel_solver),intent(inout) :: this
        type(surface_mesh),intent(inout) :: body
        character(len=:),allocatable :: report_file

        ! Calculate source strengths
        call this%calc_source_strengths(body)

        ! Calculate body influences
        call this%calc_body_influences(body)

        ! Calculate wake influences
        if (body%wake%N_panels > 0) then
            call this%calc_wake_influences(body)
        end if

        ! Solve the linear system
        call this%solve_system(body)

        ! Calculate velocities
        call this%calc_velocities(body)

        ! Calculate pressures
        call this%calc_pressures(body)

        ! Calculate forces
        call this%calc_forces(body)

        ! Write report
        if (report_file /= 'none') then
            call this%write_report(body, report_file)
        end if

    end subroutine panel_solver_solve


    subroutine panel_solver_calc_source_strengths(this, body)
        ! Calculates the necessary source strengths

        implicit none

        class(panel_solver),intent(in) :: this
        type(surface_mesh),intent(inout) :: body

        integer :: N_sigma, i, stat

        ! Set source strengths
        if (source_order == 0) then

            ! Determine necessary number of source strengths
            if (body%asym_flow) then
                N_sigma = body%N_panels*2
            else
                N_sigma = body%N_panels
            end if

            ! Allocate source strength array
            allocate(body%sigma(N_sigma), source=0., stat=stat)
            call check_allocation(stat, "source strength array")

            ! Morino formulation
            if (this%morino) then

                write(*,'(a)',advance='no') "     Calculating source strengths..."

                ! Loop through panels
                do i=1,body%N_panels

                    ! Existing panels
                    body%sigma(i) = -inner(body%panels(i)%n_g, this%freestream%c_hat_g)

                    ! Mirrored panels for asymmetric flow
                    if (body%asym_flow) then

                        ! Calculate source strength
                        body%sigma(i+body%N_panels) = -inner(body%panels(i)%n_g_mir, this%freestream%c_hat_g)

                    end if
                end do

                write(*,*) "Done."

            end if
        end if
    
    end subroutine panel_solver_calc_source_strengths


    subroutine panel_solver_update_system_row(this, body, A_row, phi_cp_s, i_panel, source_inf, doublet_inf, i_vert_s, i_vert_d)
        ! Updates the linear system with the source and doublet influences

        implicit none

        class(panel_solver),intent(inout) :: this
        type(surface_mesh),intent(inout) :: body
        real,dimension(:),allocatable,intent(inout) :: A_row
        real,intent(inout) :: phi_cp_s
        integer,intent(in) :: i_panel
        real,dimension(:),allocatable,intent(in) :: source_inf, doublet_inf
        integer,dimension(:),allocatable,intent(in) :: i_vert_s, i_vert_d

        integer :: k

        ! Add source influence
        if (this%morino) then
            if (source_order == 0) then
                phi_cp_s = phi_cp_s + source_inf(1)*body%sigma(i_panel)
            end if
        end if

        ! Add doublet influence
        if (doublet_order == 1) then

            ! Loop through panel vertices
            do k=1,size(i_vert_d)
                A_row(i_vert_d(k)) = A_row(i_vert_d(k)) + doublet_inf(k)
            end do
        end if
    
    end subroutine panel_solver_update_system_row


    subroutine panel_solver_calc_body_influences(this, body)
        ! Calculates the influence of the body on the control points

        implicit none

        class(panel_solver),intent(inout) :: this
        type(surface_mesh),intent(inout) :: body

        integer :: i, j, k, stat
        real,dimension(:),allocatable :: source_inf, doublet_inf, A_i, A_i_mir
        real :: phi_cp_s, phi_cp_s_mir
        integer,dimension(:),allocatable :: i_vert_s, i_vert_d

        ! Allocate space for inner potential calculations
        allocate(body%phi_cp_sigma(this%N), source=0., stat=stat)
        call check_allocation(stat, "induced potential vector")

        ! Allocate AIC matrix
        allocate(this%A(this%N, this%N), source=0., stat=stat)
        call check_allocation(stat, "AIC matrix")

        ! Allocate b vector
        allocate(this%b(this%N), source=0., stat=stat)
        call check_allocation(stat, "b vector")

        ! Allocate row of A
        allocate(A_i(this%N))
        if (body%asym_flow) then
            allocate(A_i_mir(this%N))
        end if

        write(*,'(a)',advance='no') "     Calculating body influences..."

        ! Calculate source and doublet influences from body on each control point
        !$OMP parallel do private(j, source_inf, doublet_inf, i_vert_s, i_vert_d, k, A_i, A_i_mir, phi_cp_s, phi_cp_s_mir) &
        !$OMP schedule(dynamic)
        do i=1,body%N_cp

            ! Initialize
            A_i = 0.
            phi_cp_s = 0.
            if (body%asym_flow) then
                A_i_mir = 0.
                phi_cp_s_mir = 0.
            end if

            ! Loop through panels
            do j=1,body%N_panels

                ! Existing panel on existing control point
                if (this%dod_info(j,i)%in_dod) then
                    
                    ! Calculate influence
                    call body%panels(j)%calc_potentials(body%cp(:,i), this%freestream, this%dod_info(j,i), .false., &
                                                        source_inf, doublet_inf, i_vert_s, i_vert_d)

                    ! Add influence
                    call this%update_system_row(body, A_i, phi_cp_s, j, source_inf, doublet_inf, &
                                                i_vert_s, i_vert_d)

                end if

                ! Calculate mirrored influences
                if (body%mirrored) then

                    if (body%asym_flow) then

                        if (body%vertices(i)%mirrored_is_unique) then

                            ! Recalculate influence of mirrored panel on mirrored control point for compressible flow
                            ! If the flow is symmetric or incompressible, this will be the same as already calculated
                            if (this%dod_info(j+body%N_panels,i+body%N_cp)%in_dod) then
                                if (.not. this%freestream%incompressible) then
                                    call body%panels(j)%calc_potentials(body%cp_mirrored(:,i), this%freestream, &
                                                                        this%dod_info(j+body%N_panels,i+body%N_cp), .true., &
                                                                        source_inf, doublet_inf, i_vert_s, i_vert_d)
                                end if

                                ! Add influence of mirrored panel on mirrored control point
                                i_vert_s = i_vert_s + body%N_cp
                                i_vert_d = i_vert_d + body%N_cp
                                call this%update_system_row(body, A_i_mir, phi_cp_s_mir, &
                                                            j+body%N_panels, source_inf, doublet_inf, i_vert_s, i_vert_d)
                            end if

                        end if

                        ! Calculate influence of existing panel on mirrored control point
                        if (this%dod_info(j,i+body%N_cp)%in_dod) then
                            if (body%vertices(i)%mirrored_is_unique .or. this%freestream%incompressible) then
                                call body%panels(j)%calc_potentials(body%cp_mirrored(:,i), this%freestream, &
                                                                    this%dod_info(j,i+body%N_cp), .false., &
                                                                    source_inf, doublet_inf, i_vert_s, i_vert_d)
                            end if

                            ! Add influence of existing panel on mirrored control point
                            if (body%vertices(i)%mirrored_is_unique) then
                                call this%update_system_row(body, A_i_mir, phi_cp_s_mir, j, &
                                                            source_inf, doublet_inf, i_vert_s, i_vert_d)
                            end if
                        end if

                        ! Recalculate mirrored->existing influences for compressible flow
                        if (this%dod_info(j+body%N_panels,i)%in_dod) then
                            if (.not. this%freestream%incompressible) then
                                call body%panels(j)%calc_potentials(body%cp(:,i), this%freestream, &
                                                                    this%dod_info(j+body%N_panels,i), .true., source_inf, &
                                                                    doublet_inf, i_vert_s, i_vert_d)
                            end if

                            ! Add influence of mirrored panel on existing control point
                            i_vert_s = i_vert_s + body%N_cp
                            i_vert_d = i_vert_d + body%N_cp
                            call this%update_system_row(body, A_i, phi_cp_s, j+body%N_panels, &
                                                        source_inf, doublet_inf, i_vert_s, i_vert_d)
                        end if

                    else

                        ! Calculate influence of existing panel on mirrored control point
                        ! This is the same as the influence of the mirrored panel on the existing control point,
                        ! even for compressible flow, since we know the flow is symmetric here
                        if (this%dod_info(j+body%N_panels,i)%in_dod) then
                            call body%panels(j)%calc_potentials(body%cp_mirrored(:,i), this%freestream, &
                                                                this%dod_info(j+body%N_panels,i), &
                                                                .false., source_inf, doublet_inf, i_vert_s, i_vert_d)

                            ! Add influence of mirrored panel on existing control point
                            call this%update_system_row(body, A_i, phi_cp_s, j, &
                                                        source_inf, doublet_inf, i_vert_s, i_vert_d)
                        end if

                    end if
                end if

            end do

            ! Update A matrix with rows
            !$OMP critical
            this%A(i,:) = A_i

            ! Update for mirrored points
            if (body%asym_flow) then
<<<<<<< HEAD

                ! Check if the mirrored control point is not unique
                if (.not. body%vertices(i)%mirrored_is_unique) then
                    this%A(i+body%N_cp,i) = 1.
                    this%A(i+body%N_cp,i+body%N_cp) = -1.

                ! If the mirrored control point is unique, it's target potential will need to be set for the source-free formulation
                else if (.not. morino) then
                    this%b(i+body%N_cp) = -inner(body%cp_mirrored(:,i), this%freestream%c_hat_g)
=======
                this%A(i+body%N_cp,:) = A_i_mir

                ! Enforce doublet strength matching (i.e. for non-unique, mirrored control points, the
                ! doublet strengths must be the same). The RHS for these rows should still be zero.
                if (.not. body%vertices(i)%mirrored_is_unique) then
                    this%A(i+body%N_cp,i) = 1.
                    this%A(i+body%N_cp,i+body%N_cp) = -1.
>>>>>>> 6c977510
                end if
            end if

            ! Set potential for morino formulation
            if (this%morino) then
                body%phi_cp_sigma(i) = phi_cp_s

                ! Set for unique mirrored control  points
                if (body%asym_flow .and. body%vertices(i)%mirrored_is_unique) then
                    body%phi_cp_sigma(i+body%N_cp) = phi_cp_s_mir
                end if

            ! Set target potential for source-free formulation
            else
                this%b(i) = -inner(body%cp(:,i), this%freestream%c_hat_g)

                ! Set for unique mirrored control  points
                if (body%asym_flow .and. body%vertices(i)%mirrored_is_unique) then
                    this%b(i+body%N_cp) = -inner(body%cp_mirrored(:,i), this%freestream%c_hat_g)
                end if
            end if
            !$OMP end critical

        end do

        write(*,*) "Done."
    
    end subroutine panel_solver_calc_body_influences


    subroutine panel_solver_calc_wake_influences(this, body)
        ! Calculates the influence of the wake on the control points

        implicit none

        class(panel_solver),intent(inout) :: this
        type(surface_mesh),intent(inout) :: body

        integer :: i, j, k
        real,dimension(:),allocatable ::  doublet_inf, source_inf, A_i, A_i_mir
        integer,dimension(:),allocatable :: i_vert_d, i_vert_s

        ! Calculate influence of wake
        write(*,'(a)',advance='no') "     Calculating wake influences..."

        ! Allocate A rows
        allocate(A_i(this%N))
        if (body%asym_flow) then
            allocate(A_i_mir(this%N))
        end if

        ! Loop through control points
        !$OMP parallel do private(j, source_inf, doublet_inf, i_vert_s, i_vert_d, k, A_i, A_i_mir) schedule(dynamic)
        do i=1,body%N_cp

            ! Initialize
            A_i = 0.
            if (body%asym_flow) then
                A_i_mir = 0.
            end if

            ! Get doublet influence from wake
            ! Note that for the wake, in the case of mirrored meshes with asymmetric flow, the mirrored wake panels have actually been created.
            ! In this case, there are technically no mirrored panels, and this loop will cycle through both existing and mirrored panels.
            ! For symmetric flow, mirrored panels still need to be added as before.
            do j=1,body%wake%N_panels

                ! Caclulate influence of existing panel on existing control point
                call body%wake%panels(j)%calc_potentials(body%cp(:,i), this%freestream, &
                                                         this%wake_dod_info(j,i), .false., &
                                                         source_inf, doublet_inf, i_vert_s, i_vert_d)

                ! Add influence
                if (doublet_order == 1) then
                    do k=1,size(i_vert_d)
                        A_i(i_vert_d(k)) = A_i(i_vert_d(k)) + doublet_inf(k)
                    end do
                end if

                ! Get influence on mirrored control point
                if (body%mirrored) then

                    if (body%asym_flow) then

                        ! Calculate influence of existing panel on mirrored point
                        call body%wake%panels(j)%calc_potentials(body%cp_mirrored(:,i), this%freestream, &
                                                                 this%wake_dod_info(j,i+body%N_cp), .false., &
                                                                 source_inf, doublet_inf, i_vert_s, i_vert_d)

                        ! Add influence
                        if (body%vertices(i)%mirrored_is_unique) then
                            if (doublet_order == 1) then
                                do k=1,size(i_vert_d)
                                    A_i_mir(i_vert_d(k)) = A_i_mir(i_vert_d(k)) + doublet_inf(k)
                                end do
                            end if
                        end if

                    else

                        ! Calculate influence of existing panel on mirrored control point
                        ! This is the same as the influence of a mirrored panel on an existing control point
                        ! even for compressible flow, since we know the flow is symmetric here
                        call body%wake%panels(j)%calc_potentials(body%cp_mirrored(:,i), this%freestream, &
                                                                 this%wake_dod_info(j+body%wake%N_panels,i), .false., & ! No, this is not the DoD for this computation; yes, it is equivalent
                                                                 source_inf, doublet_inf, i_vert_s, i_vert_d)

                        ! Add influence
                        if (doublet_order == 1) then
                            do k=1,size(i_vert_d)
                                A_i(i_vert_d(k)) = A_i(i_vert_d(k)) + doublet_inf(k)
                            end do
                        end if

                    end if

                end if
            end do

            ! Update rows of A
            !$OMP critical
            this%A(i,:) = this%A(i,:) + A_i
            if (body%asym_flow) then
                this%A(i+body%N_cp,:) = this%A(i+body%N_cp,:) + A_i_mir
            end if
            !$OMP end critical

        end do

        write(*,*) "Done."

    end subroutine panel_solver_calc_wake_influences


    subroutine panel_solver_solve_system(this, body)
        ! Solves the linear system for the singularity strengths

        implicit none

        class(panel_solver),intent(inout) :: this
        type(surface_mesh),intent(inout) :: body

        real,dimension(:,:),allocatable :: A_copy
        integer :: stat, i, j

        write(*,'(a)',advance='no') "     Solving linear system..."

        ! Set b vector for Morino formulation
        if (this%formulation == "morino") then
            this%b = -body%phi_cp_sigma
        end if

        ! Check for NaNs; I'd rather have it fail here than give the user garbage results
        if (any(isnan(this%A))) then
            write(*,*) "!!! Invalid value detected in A matrix. Quitting..."
            stop
        end if
        if (any(isnan(this%b))) then
            write(*,*) "!!! Invalid value detected in b vector. Quitting..."
            stop
        end if

        ! Check for uninfluenced/ing points
        do i=1,this%N
            if (all(this%A(i,:) == 0.)) then
                write(*,*) "!!! Control point ", i, " is not influenced. Quitting..."
                stop
            end if
            if (all(this%A(:,i) == 0.)) then
                write(*,*) "!!! Vertex ", i, " exerts no influence. Quitting..."
                stop
            end if
        end do

        ! Make a copy of A (lu_solve replaces A with its decomposition)
        allocate(A_copy, source=this%A, stat=stat)
        call check_allocation(stat, "solver copy of AIC matrix")

        ! Write A and b to file
        !open(34, file="./dev/A_mat.txt")
        !do i=1,this%N
        !    write(34,*) this%A(i,:)
        !end do
        !close(34)
        !open(34, file="./dev/b_vec.txt")
        !do i=1,this%N
        !    write(34,*) this%b(i)
        !end do
        !close(34)

        ! Solve
        if (this%matrix_solver == 'LU') then
            call lu_solve(this%N, A_copy, this%b, body%mu)
        else if (this%matrix_solver == 'BSOR') then
            call block_sor(this%N, A_copy, this%b, this%chunk_size, this%tol, this%rel, body%mu)
        else if (this%matrix_solver == 'BGS') then
            call block_gauss_siedel(this%N, A_copy, this%b, this%chunk_size, this%tol, body%mu)
        end if
        write(*,*) "Done."

        ! Clean up memory
        deallocate(A_copy)

        ! Calculate potential at control points
        body%phi_cp_mu = matmul(this%A, body%mu)
        body%phi_cp = body%phi_cp_mu+body%phi_cp_sigma

        ! Calculate residual parameters
        this%max_res = maxval(abs(body%phi_cp_mu-this%b))
        this%norm_res = sqrt(sum((body%phi_cp_mu-this%b)**2))
        write(*,*) "        Maximum residual:", this%max_res
        write(*,*) "        Norm of residual:", this%norm_res

    end subroutine panel_solver_solve_system


    subroutine panel_solver_calc_velocities(this, body)
        ! Calculates the surface velocities

        implicit none

        class(panel_solver),intent(inout) :: this
        type(surface_mesh),intent(inout) :: body

        integer :: i, stat

        write(*,'(a)',advance='no') "     Calculating surface velocities..."

        ! Allocate velocity storage
        if (body%asym_flow) then
            this%N_cells = body%N_panels*2
        else
            this%N_cells = body%N_panels
        end if
        allocate(body%V(3,this%N_cells), stat=stat)
        call check_allocation(stat, "surface velocity vectors")

        ! Calculate the surface velocity on each existing panel
        !$OMP parallel do
        do i=1,body%N_panels

            ! For the Morino formulation, the velocity jump is that of the perturbation velocity
            if (this%formulation == "morino") then
                body%V(:,i) = this%freestream%U*(this%freestream%c_hat_g + body%panels(i)%get_velocity_jump(body%mu, &
                              body%sigma, .false., body%mirror_plane))
            
            ! For the source-free formulation, the velocity jump is that of the total velocity
            else
                body%V(:,i) = this%freestream%U*body%panels(i)%get_velocity_jump(body%mu, body%sigma, .false., body%mirror_plane)

            end if


            ! Calculate surface velocity on each mirrored panel
            if (body%asym_flow) then

                if (this%formulation == "morino") then
                    body%V(:,i+body%N_panels) = this%freestream%U*(this%freestream%c_hat_g + &
                                                body%panels(i)%get_velocity_jump(body%mu, body%sigma, .true., body%mirror_plane))
                
                else
                    body%V(:,i+body%N_panels) = this%freestream%U*body%panels(i)%get_velocity_jump(body%mu, body%sigma, &
                                                                                              .true., body%mirror_plane)

                end if

            end if
        end do
        write(*,*) "Done."

    end subroutine panel_solver_calc_velocities


    subroutine panel_solver_calc_pressures(this, body)
        ! Calculates the surface pressures

        implicit none

        class(panel_solver),intent(inout) :: this
        type(surface_mesh),intent(inout) :: body

        integer :: i, stat
        real,dimension(3) :: V_pert
        real :: a, b, c, C_p_vac

        write(*,'(a)',advance='no') "     Calculating surface pressures..."
        this%N_cells = size(body%V)/3

        ! Calculate vacuum pressure coefficient
        C_p_vac = -2./(this%freestream%gamma*this%freestream%M_inf**2)

        ! Incompressible rule
        if (this%incompressible_rule) then

            ! Allocate storage
            allocate(body%C_p_inc(this%N_cells), stat=stat)
            call check_allocation(stat, "incompressible surface pressures")

            ! Calculate
            do i=1,this%N_cells
                body%C_p_inc(i) = 1.-inner(body%V(:,i), body%V(:,i))*this%freestream%U_inv**2
            end do

        end if
        
        ! Isentropic rule
        if (this%isentropic_rule) then

            ! Calculate isentropic pressure correction terms
            a = 2./(this%freestream%gamma*this%freestream%M_inf**2)
            b = 0.5*(this%freestream%gamma-1.)*this%freestream%M_inf**2
            c = this%freestream%gamma/(this%freestream%gamma-1.)

            ! Allocate storage
            allocate(body%C_p_ise(this%N_cells), stat=stat)
            call check_allocation(stat, "isentropic surface pressures")

            ! Calculate
            do i=1,this%N_cells
                
                ! Incompressible first
                body%C_p_ise(i) = 1.-inner(body%V(:,i), body%V(:,i))*this%freestream%U_inv**2

                ! Apply compressible correction
                body%C_p_ise(i) = a*((1.+b*body%C_p_ise(i))**c - 1.)

                ! Check for NaN and replace with vacuum pressure
                if (isnan(body%C_p_ise(i))) then
                    body%C_p_ise(i) = C_p_vac
                end if

            end do

        end if
        
        ! Second-order rule
        if (this%second_order_rule) then

            ! Allocate storage
            allocate(body%C_p_2nd(this%N_cells), stat=stat)
            call check_allocation(stat, "second-order surface pressures")

            ! Calculate (E&M Eq. (N..2.43))
            do i=1,this%N_cells

                ! Get perturbation velocity in the compressible frame
                V_pert = matmul(this%freestream%A_g_to_c, body%V(:,i)-this%freestream%v_inf)

                ! Calculate first term
                body%C_p_2nd(i) = -2.*V_pert(1)*this%freestream%U_inv

                ! Calculate second term
                body%C_p_2nd(i) = body%C_p_2nd(i) &
                                  - ((1.-this%freestream%M_inf**2)*V_pert(1)**2 + V_pert(2)**2 + V_pert(3)**2) &
                                  *this%freestream%U_inv**2
            end do

        end if

        ! TODO: IMPLEMENT SUBSONIC PRESSURE CORRECTIONS

        write(*,*) "Done."
        
        if (this%incompressible_rule) then
            write(*,*) "        Maximum incompressible pressure coefficient:", maxval(body%C_p_inc)
            write(*,*) "        Minimum incompressible pressure coefficient:", minval(body%C_p_inc)
        end if
        
        if (this%isentropic_rule) then
            write(*,*) "        Maximum isentropic pressure coefficient:", maxval(body%C_p_ise)
            write(*,*) "        Minimum isentropic pressure coefficient:", minval(body%C_p_ise)
        end if
        
        if (this%second_order_rule) then
            write(*,*) "        Maximum second-order pressure coefficient:", maxval(body%C_p_2nd)
            write(*,*) "        Minimum second-order pressure coefficient:", minval(body%C_p_2nd)
        end if

        if (this%freestream%M_inf > 0.) then
            write(*,*) "        Vacuum pressure coefficient:", C_p_vac
        end if

    end subroutine panel_solver_calc_pressures


    subroutine panel_solver_calc_forces(this, body)
        ! Calculates the forces

        implicit none

        class(panel_solver),intent(inout) :: this
        type(surface_mesh),intent(inout) :: body

        integer :: i, stat
        real,dimension(3) :: n_mirrored

        write(*,'(a)',advance='no') "     Calculating forces..."

        ! Allocate force storage
        allocate(body%dC_f(3,this%N_cells), stat=stat)
        call check_allocation(stat, "forces")

        ! Calculate total forces
        !$OMP parallel do private(n_mirrored)
        do i=1,body%N_panels

            select case (this%pressure_for_forces)

            case ('incompressible')

                ! Discrete force coefficient acting on panel
                body%dC_f(:,i) = -body%C_p_inc(i)*body%panels(i)%A*body%panels(i)%n_g

                ! Mirror
                if (body%asym_flow) then
                    n_mirrored = mirror_about_plane(body%panels(i)%n_g, body%mirror_plane)
                    body%dC_f(:,i+body%N_panels) = -body%C_p_inc(i+body%N_panels)*body%panels(i)%A*n_mirrored
                end if

            case ('isentropic')

                ! Discrete force coefficient acting on panel
                body%dC_f(:,i) = -body%C_p_ise(i)*body%panels(i)%A*body%panels(i)%n_g

                ! Mirror
                if (body%asym_flow) then
                    n_mirrored = mirror_about_plane(body%panels(i)%n_g, body%mirror_plane)
                    body%dC_f(:,i+body%N_panels) = -body%C_p_ise(i+body%N_panels)*body%panels(i)%A*n_mirrored
                end if

            case ('second-order')

                ! Discrete force coefficient acting on panel
                body%dC_f(:,i) = -body%C_p_2nd(i)*body%panels(i)%A*body%panels(i)%n_g

                ! Mirror
                if (body%asym_flow) then
                    n_mirrored = mirror_about_plane(body%panels(i)%n_g, body%mirror_plane)
                    body%dC_f(:,i+body%N_panels) = -body%C_p_2nd(i+body%N_panels)*body%panels(i)%A*n_mirrored
                end if

            end select

        end do

        ! Sum discrete forces
        this%C_F(:) = sum(body%dC_f, dim=2)/body%S_ref

        ! Add contributions from mirrored half
        if (body%mirrored .and. .not. body%asym_flow) then
            this%C_F = 2.*this%C_F
            this%C_F(body%mirror_plane) = 0. ! We know this
        end if

        write(*,*) "Done."
        write(*,*) "        Cx:", this%C_F(1)
        write(*,*) "        Cy:", this%C_F(2)
        write(*,*) "        Cz:", this%C_F(3)
    
    end subroutine panel_solver_calc_forces


    subroutine panel_solver_write_report(this, body, report_file)
        ! Writes the report file

        implicit none

        class(panel_solver),intent(in) :: this
        type(surface_mesh),intent(inout) :: body
        character(len=:),allocatable :: report_file

        open(12, file=report_file)

        ! Header
        write(12,'(a)') "MachLine Report (c) 2022 USU AeroLab"

        ! Solver results
        write(12,*) "Maximum residual:", this%max_res
        write(12,*) "Norm of residual:", this%norm_res
        
        if (this%incompressible_rule) then
            write(12,*) "Maximum incompressible pressure coefficient:", maxval(body%C_p_inc)
            write(12,*) "Minimum incompressible pressure coefficient:", minval(body%C_p_inc)
        end if
        
        if (this%isentropic_rule) then
            write(12,*) "Maximum isentropic pressure coefficient:", maxval(body%C_p_ise)
            write(12,*) "Minimum isentropic pressure coefficient:", minval(body%C_p_ise)
        end if
        
        if (this%second_order_rule) then
            write(12,*) "Maximum second-order pressure coefficient:", maxval(body%C_p_2nd)
            write(12,*) "Minimum second-order pressure coefficient:", minval(body%C_p_2nd)
        end if

        write(12,*) "Cx:", this%C_F(1)
        write(12,*) "Cy:", this%C_F(2)
        write(12,*) "Cz:", this%C_F(3)

        close(12)
   
    end subroutine panel_solver_write_report


end module panel_solver_mod<|MERGE_RESOLUTION|>--- conflicted
+++ resolved
@@ -644,17 +644,6 @@
 
             ! Update for mirrored points
             if (body%asym_flow) then
-<<<<<<< HEAD
-
-                ! Check if the mirrored control point is not unique
-                if (.not. body%vertices(i)%mirrored_is_unique) then
-                    this%A(i+body%N_cp,i) = 1.
-                    this%A(i+body%N_cp,i+body%N_cp) = -1.
-
-                ! If the mirrored control point is unique, it's target potential will need to be set for the source-free formulation
-                else if (.not. morino) then
-                    this%b(i+body%N_cp) = -inner(body%cp_mirrored(:,i), this%freestream%c_hat_g)
-=======
                 this%A(i+body%N_cp,:) = A_i_mir
 
                 ! Enforce doublet strength matching (i.e. for non-unique, mirrored control points, the
@@ -662,7 +651,6 @@
                 if (.not. body%vertices(i)%mirrored_is_unique) then
                     this%A(i+body%N_cp,i) = 1.
                     this%A(i+body%N_cp,i+body%N_cp) = -1.
->>>>>>> 6c977510
                 end if
             end if
 
