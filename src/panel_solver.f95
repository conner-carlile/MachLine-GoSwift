--- conflicted
+++ resolved
@@ -84,8 +84,7 @@
         call json_xtnsn_get(processing_settings, 'pressure_rules.linear', this%linear_rule, .false.)
 
         ! Verify compatability of pressure rules and selected freestream mach number
-<<<<<<< HEAD
-        if (freestream%M_inf > 0.) then
+        if (this%freestream%M_inf > 0.) then
             ! Notify user if pressure rule applied is changed based on selected freestream mach number
             if (this%incompressible_rule) then
                 write(*,*) "!!! The pressure rule has been set as the isentropic rule whereas a freestream"
@@ -93,23 +92,11 @@
                 this%incompressible_rule = .false.
             end if
             this%isentropic_rule = .true.
-        else if (freestream%M_inf == 0.) then
+        else if (this%freestream%M_inf == 0.) then
             ! Notify user if pressure rule applied is changed based on selected freestream mach number
             if (this%isentropic_rule) then
                 write(*,*) "!!! The pressure rule has been set as the incompressible rule whereas a freestream"
                 write(*,*) "    mach number of 0.0 has been selected"
-=======
-        if (freestream%incompressible) then
-            
-            ! Get incompressible and isentropic settings
-            call json_xtnsn_get(processing_settings, 'pressure_rules.incompressible', this%incompressible_rule, .true.)
-            call json_xtnsn_get(processing_settings, 'pressure_rules.isentropic', this%isentropic_rule, .false.)
-
-            ! Notify user if pressure rule applied is changed based on selected freestream mach number
-            if (this%isentropic_rule) then
-                write(*,*) "!!! The pressure rule has been changed from isentropic to incompressible since a freestream"
-                write(*,*) "!!! Mach number of 0.0 has been selected"
->>>>>>> 60de22e5
                 this%isentropic_rule = .false.
                 this%incompressible_rule = .true.
             end if
@@ -199,9 +186,6 @@
             end if
 
         case ("slender-body")
-<<<<<<< HEAD
-        case ("linear")
-=======
             if (.not. this%slender_rule) then
                 write(*,*) "!!! Slender-body pressure rule is not available for force calculation. Quitting..."
                 stop
@@ -213,7 +197,6 @@
                 stop
             end if
 
->>>>>>> 60de22e5
         case ("prandtl-glauert")
             if (.not. this%prandtl_glauert) then
                 write(*,*) "!!! Prandtl-Glauert pressure correction is not available for force calculation. Quitting..."
@@ -1113,12 +1096,7 @@
         real,dimension(3) :: V_pert
         real :: a, b, c, C_p_vac, lin, sln
 
-<<<<<<< HEAD
-        write(*,'(a)',advance='no') "     Calculating surface pressures..."
-=======
         if (verbose) write(*,'(a)',advance='no') "     Calculating surface pressures..."
-        this%N_cells = size(body%V)/3
->>>>>>> 60de22e5
 
         ! Calculate vacuum pressure coefficient
         C_p_vac = -2./(this%freestream%gamma*this%freestream%M_inf**2)
@@ -1262,13 +1240,8 @@
         type(surface_mesh),intent(inout) :: body
         integer :: i,stat
         real :: val_holder_L, val_holder_KT
-<<<<<<< HEAD
-        
-        write(*,'(a)',advance='no') "     Calculating compressibility pressure corrections..."        
-=======
 
         if (verbose) write(*,'(a)',advance='no') "     Calculating compressibility pressure corrections..."        
->>>>>>> 60de22e5
         
         ! Prandtl-Glauert rule
         if (this%prandtl_glauert) then
@@ -1306,14 +1279,8 @@
             body%C_p_kt = body%C_p_inc / &
             (sqrt(1 - this%corrected_M_inf**2) + val_holder_KT * (0.5 * body%C_p_inc))
         end if
-<<<<<<< HEAD
-        
-        
-        write(*,*) "Done. "  
-=======
 
         if (verbose) write(*,*) "Done. "  
->>>>>>> 60de22e5
         
     end subroutine panel_solver_subsonic_pressure_correction
     
@@ -1379,11 +1346,13 @@
                     * (((numerator/denominator) ** (this%freestream%gamma / (this%freestream%gamma - 1))) - 1)
     
         ! Report the critical mach pressure coefficient and the minimum pressure coefficients to the terminal
+        if (verbose) then
         write(*,*) "        Critical Mach C_p = ", C_p_crit
         write(*,*) "        Minimum C_p       = ", C_p_min
+        end if
 
         ! Throw warning message indicating body is in transonic flow
-        if (C_p_min <= C_p_crit) then
+        if ((C_p_min <= C_p_crit) .and. (verbose)) then
             write(*,*) "!!! Critical Mach number has been exceeded along at least panel .", min_loc
             write(*,*) "!!! Results may not be reliable."
             
